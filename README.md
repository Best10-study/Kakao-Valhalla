* [Kakao-Valhalla 오픈카톡방](https://open.kakao.com/o/go6Idb4)
* [Kakao-Arena 대회Link](https://arena.kakao.com/c/1)

# Kakao-Arena -> Valhalla
<<<<<<< HEAD

> Kakao-Arena를 대회(Arena) 그 이상의 전쟁터(Valhalla)로. ( 누구나 참여 가능한 전장의 설계 )

__우리는 Kakao-arena(1. 쇼핑몰 카테고리 분류)에 대한 Demiguises팀의 모든 코드와 아이디어를 공개합니다.__



### Introduction

우리는 **Competition**의 **Contestant**이자 **Contributor**로서 이 대회를 더욱 피터지는 전장으로 만들고자 한다.



__AS-IS__

1. 함께 싸우고 싶은 많은 개발자들이 우수한 모델링 기술과 지식을 가지고 있음에도 기술적 제약이나 딥러닝 이외의 지식 (Data handling 등)이 부족으로 대회 출전에 주저하고 있다.
2. 뿐만 아니라, 2달이라는 대회 기간동안 딥러닝 모델링에 집중을 하지 못하고 다른 문제에 부딫혀 빛을 발하지 못하는 안타까운 팀도 많이 있다.
3. 스스로 실력이 미숙하다고 생각하거나, 문화적 차이를 느낀다거나, 용기가 나질 않아 커뮤니티 활동(대회, 해커톤, 네트워킹 등)에 등져 자신감을 잃은 개발자들을 많이 목격했다.

__TO-BE__

1. 우리는 그러한 제약을 최소화하고, 대회 참가자 간 지식을 자유롭게 공유하는 커뮤니티를 형성하여 **대회의 Contributor**가 되고자 한다.<br>

2. 말그대로, 대회를 늘상 열리는 단순한 개발 대회가 아닌 **딥러닝 모델링에 대한 지식을 가지고 있는 누구나 키보드만 들고 달려들어 싸울 수 있는 전장로 만드는 데 뜻이 있다.**

3. 아울러, A2V 커뮤니티가 거대화 된다면 오픈소스 개발자 생태계에서 필수적인 **커뮤니티 활동(세미나, 스터디, 네트워킹, 해커톤 등)을 계획할 예정**이다. 이로써, Valhalla라는 전장에서 개발자들이 겪는 모든 장벽을 찾아 모조리 허물고자 한다.

<br>

### Motivation

*Team Demiguise는 대회를 우승하는 것 이상의, 모두가 함께 미친듯이 성장하는 가치를 만들어가고 싶다.*

> 마치 넷플릭스에서 진행된 추천 알고리즘 대회처럼, 연구자와 개발자가 모두 함께 의견을 공유하며 서로 성장할 수 있는 대회로 만들고 싶다.

우린 아직 초보자에 불과하지만,  많은 개발자들의 작은 생각들이 쌓여 함께 성장한다면 우승을 통해 성장하는 것 보다도 훨신 빠르고 정교하게 성장할 수 있지 않을까.<br>

우리는 그러한 생각을 바탕으로 최대한 가독성을 가진 코드를 작성하여 모든 코드를 공개하고, 설명하면서 진행하고자 한다.



그러니, **이 github을 읽는 모든 도전자와 개발자들에게 어떠한 방향으로든 피드백을 부탁드린다.** 모든 내용이 누군가에게 도움이 되었으면 좋겠다. 

<br>

### Objective

Team Demiguise는 3가지 목표와 지향점을 가지고 시작한다.

=======

> Kakao-Arena를 대회(Arena) 그 이상의 전쟁터(Valhalla)로. ( 누구나 참여 가능한 전장의 설계 )

__우리는 Kakao-arena(1. 쇼핑몰 카테고리 분류)에 대한 Demiguises팀의 모든 코드와 아이디어를 공개합니다.__



## Introduction

우리는 **Competition**의 **Contestant**이자 **Contributor**로서 이 대회를 더욱 피터지는 전장으로 만들고자 한다.



__AS-IS__

1. 함께 싸우고 싶은 많은 개발자들이 우수한 모델링 기술과 지식을 가지고 있음에도 기술적 제약이나 딥러닝 이외의 지식 (Data handling 등)이 부족으로 대회 출전에 주저하고 있다.
2. 뿐만 아니라, 2달이라는 대회 기간동안 딥러닝 모델링에 집중을 하지 못하고 다른 문제에 부딫혀 빛을 발하지 못하는 안타까운 팀도 많이 있다.
3. 스스로 실력이 미숙하다고 생각하거나, 문화적 차이를 느낀다거나, 용기가 나질 않아 커뮤니티 활동(대회, 해커톤, 네트워킹 등)에 등져 자신감을 잃은 개발자들을 많이 목격했다.

__TO-BE__

1. 우리는 그러한 제약을 최소화하고, 대회 참가자 간 지식을 자유롭게 공유하는 커뮤니티를 형성하여 **대회의 Contributor**가 되고자 한다.<br>

2. 말그대로, 대회를 늘상 열리는 단순한 개발 대회가 아닌 **딥러닝 모델링에 대한 지식을 가지고 있는 누구나 키보드만 들고 달려들어 싸울 수 있는 전장로 만드는 데 뜻이 있다.**

3. 아울러, A2V 커뮤니티가 거대화 된다면 오픈소스 개발자 생태계에서 필수적인 **커뮤니티 활동(세미나, 스터디, 네트워킹, 해커톤 등)을 계획할 예정**이다. 이로써, Valhalla라는 전장에서 개발자들이 겪는 모든 장벽을 찾아 모조리 허물고자 한다.

<br>

## Motivation

*Team Demiguise는 대회를 우승하는 것 이상의, 모두가 함께 미친듯이 성장하는 가치를 만들어가고 싶다.*

> 마치 넷플릭스에서 진행된 추천 알고리즘 대회처럼, 연구자와 개발자가 모두 함께 의견을 공유하며 서로 성장할 수 있는 대회로 만들고 싶다.

우린 아직 초보자에 불과하지만,  많은 개발자들의 작은 생각들이 쌓여 함께 성장한다면 우승을 통해 성장하는 것 보다도 훨신 빠르고 정교하게 성장할 수 있지 않을까.<br>

우리는 그러한 생각을 바탕으로 최대한 가독성을 가진 코드를 작성하여 모든 코드를 공개하고, 설명하면서 진행하고자 한다.



그러니, **이 github을 읽는 모든 도전자와 개발자들에게 어떠한 방향으로든 피드백을 부탁드린다.** 모든 내용이 누군가에게 도움이 되었으면 좋겠다. 

<br>

## Objective

Team Demiguise는 3가지 목표와 지향점을 가지고 시작한다.

>>>>>>> daf0f001
```    
1. 모두가 함께함으로써, 수단과 방법을 가리지 않고 최고의 성능을 낼 수 있는 가능한 모든 방법을 총동원
    
2. 누구라도 활용가능 하고, 누구라도 디스 할 수 있는 코드의 설계
    
3. 프로젝트의 진행과 생각의 흐름을 정리하여 재사용성 높은 지식 체계의 구축
```

<<<<<<< HEAD
이 글을 보고 혹시 함께 하고 싶은 개발자는 누구나 위의 오픈카톡방 링크를 통해 함께하길 바란다.(걱정 마라. 익명이다.)<br>
=======
이 글을 보고 혹시 함께 하고 싶은 개발자는 누구나  [오픈카톡방](https://open.kakao.com/o/go6Idb4)을 통해 함께하길 바란다.(걱정 마라. 익명이다.)<br>
>>>>>>> daf0f001

해당 github과 오픈톡방을 중심으로 소통하고, A2V 프로젝트를 계속 이어나가 하나의 지성집단을 만들고자 한다.<br>

__우리는 이 지성집단 내에서 세미나와 스터디, 해커톤, 네트워킹 등 다양한 커뮤니티 활동을 진행할 예정이다.__

<<<<<<< HEAD
종종 연락하고 안부인사 좀 묻고 그런 사이가 좀 되어 보자. <br>

__(아직 프로젝트가 홍보단계에 진입하지 않아, 오픈카톡방에 비밀번호를 걸었습니다. __<br>

__곧 이 코드베이스가 안정되는 순간, 오픈카톡방도 해동할 예정입니다.)__

<br>

### *NOTE

1.  [pep 8style](https://www.python.org/dev/peps/pep-0008/) : 우리의 코드는 기본적으로 pep8 style을 지향한다.<br>
2. 코드 골격을 잡아나가고 있는 단계이기 때문에, 이 리파짓토리의 코드들은 계속 바뀌어 나갈 것이다.<br>
3. 우리는 대회 참가하는 모두가 쉽게 사용할 수 있는 **Data Pipeline**을 구축하는 것을 목표로 하고 있다.<br>
4. 조속히 코드 구조를 잡아나가, 모두가 Demiguise의 코드를 들고 달려들 수 있는 **Valhalla**를 구축하겠다.

<br>

### USAGE
=======
종종 연락하고 안부인사 좀 묻고 그런 사이가 좀 되어 보자. <br>`

<br>

## *NOTE

1. __[pep 8style](https://www.python.org/dev/peps/pep-0008/) __: 우리의 코드는 기본적으로 pep8 style을 지향한다.<br>
2. __[TDD(Test-Driven Development)](https://ko.wikipedia.org/wiki/%ED%85%8C%EC%8A%A4%ED%8A%B8_%EC%A3%BC%EB%8F%84_%EA%B0%9C%EB%B0%9C)__ : 우리의 코드는 TDD 를 지향하고자 한다.<br>
3. __Variability__ : 이 repository뿐 아니라 A2V의 모든 코드와 Form은 계속해서 변화한다.<br>
4. __Data Pipeline__ : 우리는 **Data Pipeline**을 구축하여 코드의 재사용성과 정보성을 향상한다.<br>

조속히 코드 구조를 잡아나가, 모두가 Demiguise의 코드를 들고 달려들 수 있는 **Valhalla**를 구축하겠다.

<br>



<br>

## USAGE
>>>>>>> daf0f001

```
# 1. Install package
pip install -r requirements.txt

# 2. Setting Data Structure
root
|- data
	|- raw
		|- init.py
		|- 여기 위치에 카카오의 모든 데이터를 넣어주세요.
		
# 3. Making preprocessed Data
python valhalla/extract.py merge ../data/raw/ ../data/prep/textOnly.h5
```

<br>

<<<<<<< HEAD
### Phase flow
=======
## Phase flow
>>>>>>> daf0f001

누구라도 **Valhalla**에 뛰어들고, 전장터를 이용하기 위한 Flow manual

이 전장 설계의 흐름만 따라온다면 지금 이를 읽고 있는 자네도 **Valhalla**의 전사가 된다.
<<<<<<< HEAD



#### 1. 데이터 까보기 

>  Kakao-arena의 데이터는 hdf5 포멧으로 train, dev, test 데이터셋으로 제공되었다.
>
>  어떻게 열어 볼까? 대체 어떤 데이터가 주어졌을까? raw data의 확인.



/ PHASE 1. EXTRACT

#### 2. 데이터 모으기 ( Making textOnly.h5 )

Input : 9개로 나누어진 대빵 큰 raw data => output : 12기가짜리 통합 data

> 카카오측에서 제공한 데이터의 크기 : 84.98 GB. -> 데이터가 너무 크다. 
>
> image feature 부분은 제외하고 Local 로 작업 가능하게 줄이고 하나의 파일(textOnly.h5)로 통합해보자.



#### 3.  데이터 로더 만들기 ( DataExtractor )

Input : 제약이 많은 h5 변수

> pandas, numpy는 알아도 h5는 처음보는 모든 이들을 위해.
>
> DataExtractor -> h5를 Extract하긴 하는데, 마치 pandas처럼 쓸 수 있게 해준다.



#### 4. 데이터를 간단히 탐색해보기 ( EDA )

> EDA (Exploratory data analysis)
>
> 이제 데이터를 pandas처럼 편하게 까볼 수 있게 됐다. 한번 보자?
>
> *대회 시작 전, 데이터 내부가 궁금하다면 누구라도 와서 이 script를 먼저 보라.



#### 5. 간단한 데이터 전처리 하기 (1) product & Model (TODO)

>  1. Product column
>  2. Model column
>
>  찐득한 비정형데이터. 이를 어떻게 우리가 써먹을 수 있도록 바꿔볼 수 있을까?



#### 6. 간단한 데이터 전처리 하기 (2) brand & Maker (TODO)
>  1. Brand
>  2. Maker
>
>  여기도 찐득한 비정형데이터다. 더 본격적인 데이터 EDA를 위해 간단히 전처리 해보자



/ PHASE 2. TRANSFORM

#### 7. 본격적인 데이터 EDA 하기 (TODO)

> EDA는 소중하다. 가장 꼼꼼해지는 순간.

/ PHASE 3. LOADER



/ PHASE 4. MODEL

#### 8. 가장 간단한 모델로 돌려보기 (TODO)

> 우리만의 BaseLine 모델을 만들어 보자. 
>
> 첫번째 모델을 구축하기 전까지, 카카오의 Basecode는 읽지 않기로 했다. 생각의 자유를 최대로 존중하기 위해.

<br>

/ PHASE 5. EVALUATE



### REFERENCES

1. pep8 : 
=======



### 1. 데이터 까보기 

>  Kakao-arena의 데이터는 hdf5 포멧으로 train, dev, test 데이터셋으로 제공되었다.
>
>  어떻게 열어 볼까? 대체 어떤 데이터가 주어졌을까? raw data의 확인.



`/ PHASE 1. EXTRACT`

### 2. 데이터 모으기 ( Making textOnly.h5 )

Input : 9개로 나누어진 대빵 큰 raw data => output : 12기가짜리 통합 data

> 카카오측에서 제공한 데이터의 크기 : 84.98 GB. -> 데이터가 너무 크다. 
>
> image feature 부분은 제외하고 Local 로 작업 가능하게 줄이고 하나의 파일(textOnly.h5)로 통합해보자.



### 3.  데이터 로더 만들기 ( DataExtractor )
>>>>>>> daf0f001

Input : 제약이 많은 h5 변수

> pandas, numpy는 알아도 h5는 처음보는 모든 이들을 위해.
>
> DataExtractor -> h5를 Extract하긴 하는데, 마치 pandas처럼 쓸 수 있게 해준다.



### 4. 데이터를 간단히 탐색해보기 ( EDA )

> EDA (Exploratory data analysis)
>
> 이제 데이터를 pandas처럼 편하게 까볼 수 있게 됐다. 한번 보자?
>
> *대회 시작 전, 데이터 내부가 궁금하다면 누구라도 와서 이 script를 먼저 보라.



### 5. 간단한 데이터 전처리 하기 (1) product & Model (TODO)

>  1. Product column
>  2. Model column
>
>  찐득한 비정형데이터. 이를 어떻게 우리가 써먹을 수 있도록 바꿔볼 수 있을까?



### 6. 간단한 데이터 전처리 하기 (2) brand & Maker (TODO)
>  1. Brand
>  2. Maker
>
>  여기도 찐득한 비정형데이터다. 더 본격적인 데이터 EDA를 위해 간단히 전처리 해보자



`/ PHASE 2. TRANSFORM`

### 7. 본격적인 데이터 EDA 하기 (TODO)

> EDA는 소중하다. 가장 꼼꼼해지는 순간.

`/ PHASE 3. LOADER`



`/ PHASE 4. MODEL`

### 8. 가장 간단한 모델로 돌려보기 (TODO)

> 우리만의 BaseLine 모델을 만들어 보자. 
>
> 첫번째 모델을 구축하기 전까지, 카카오의 Basecode는 읽지 않기로 했다. 생각의 자유를 최대로 존중하기 위해.

<br>

`/ PHASE 5. EVALUATE`



## REFERENCES



## Contributor

1. rocketgrowthsj : rocketgrowthsj@gmail.com
2. Best10 : best10.csy@gmail.com / +82 10 7242 0548
<<<<<<< HEAD

=======
3. ...
>>>>>>> daf0f001


## [License](https://github.com/Demiguises/Kakao-Valhalla/blob/master/LICENSE)

Apache License 2.0

Copyright 2018 (c) Team Demiguise<|MERGE_RESOLUTION|>--- conflicted
+++ resolved
@@ -2,7 +2,6 @@
 * [Kakao-Arena 대회Link](https://arena.kakao.com/c/1)
 
 # Kakao-Arena -> Valhalla
-<<<<<<< HEAD
 
 > Kakao-Arena를 대회(Arena) 그 이상의 전쟁터(Valhalla)로. ( 누구나 참여 가능한 전장의 설계 )
 
@@ -10,7 +9,7 @@
 
 
 
-### Introduction
+## Introduction
 
 우리는 **Competition**의 **Contestant**이자 **Contributor**로서 이 대회를 더욱 피터지는 전장으로 만들고자 한다.
 
@@ -32,7 +31,7 @@
 
 <br>
 
-### Motivation
+## Motivation
 
 *Team Demiguise는 대회를 우승하는 것 이상의, 모두가 함께 미친듯이 성장하는 가치를 만들어가고 싶다.*
 
@@ -48,61 +47,10 @@
 
 <br>
 
-### Objective
+## Objective
 
 Team Demiguise는 3가지 목표와 지향점을 가지고 시작한다.
 
-=======
-
-> Kakao-Arena를 대회(Arena) 그 이상의 전쟁터(Valhalla)로. ( 누구나 참여 가능한 전장의 설계 )
-
-__우리는 Kakao-arena(1. 쇼핑몰 카테고리 분류)에 대한 Demiguises팀의 모든 코드와 아이디어를 공개합니다.__
-
-
-
-## Introduction
-
-우리는 **Competition**의 **Contestant**이자 **Contributor**로서 이 대회를 더욱 피터지는 전장으로 만들고자 한다.
-
-
-
-__AS-IS__
-
-1. 함께 싸우고 싶은 많은 개발자들이 우수한 모델링 기술과 지식을 가지고 있음에도 기술적 제약이나 딥러닝 이외의 지식 (Data handling 등)이 부족으로 대회 출전에 주저하고 있다.
-2. 뿐만 아니라, 2달이라는 대회 기간동안 딥러닝 모델링에 집중을 하지 못하고 다른 문제에 부딫혀 빛을 발하지 못하는 안타까운 팀도 많이 있다.
-3. 스스로 실력이 미숙하다고 생각하거나, 문화적 차이를 느낀다거나, 용기가 나질 않아 커뮤니티 활동(대회, 해커톤, 네트워킹 등)에 등져 자신감을 잃은 개발자들을 많이 목격했다.
-
-__TO-BE__
-
-1. 우리는 그러한 제약을 최소화하고, 대회 참가자 간 지식을 자유롭게 공유하는 커뮤니티를 형성하여 **대회의 Contributor**가 되고자 한다.<br>
-
-2. 말그대로, 대회를 늘상 열리는 단순한 개발 대회가 아닌 **딥러닝 모델링에 대한 지식을 가지고 있는 누구나 키보드만 들고 달려들어 싸울 수 있는 전장로 만드는 데 뜻이 있다.**
-
-3. 아울러, A2V 커뮤니티가 거대화 된다면 오픈소스 개발자 생태계에서 필수적인 **커뮤니티 활동(세미나, 스터디, 네트워킹, 해커톤 등)을 계획할 예정**이다. 이로써, Valhalla라는 전장에서 개발자들이 겪는 모든 장벽을 찾아 모조리 허물고자 한다.
-
-<br>
-
-## Motivation
-
-*Team Demiguise는 대회를 우승하는 것 이상의, 모두가 함께 미친듯이 성장하는 가치를 만들어가고 싶다.*
-
-> 마치 넷플릭스에서 진행된 추천 알고리즘 대회처럼, 연구자와 개발자가 모두 함께 의견을 공유하며 서로 성장할 수 있는 대회로 만들고 싶다.
-
-우린 아직 초보자에 불과하지만,  많은 개발자들의 작은 생각들이 쌓여 함께 성장한다면 우승을 통해 성장하는 것 보다도 훨신 빠르고 정교하게 성장할 수 있지 않을까.<br>
-
-우리는 그러한 생각을 바탕으로 최대한 가독성을 가진 코드를 작성하여 모든 코드를 공개하고, 설명하면서 진행하고자 한다.
-
-
-
-그러니, **이 github을 읽는 모든 도전자와 개발자들에게 어떠한 방향으로든 피드백을 부탁드린다.** 모든 내용이 누군가에게 도움이 되었으면 좋겠다. 
-
-<br>
-
-## Objective
-
-Team Demiguise는 3가지 목표와 지향점을 가지고 시작한다.
-
->>>>>>> daf0f001
 ```    
 1. 모두가 함께함으로써, 수단과 방법을 가리지 않고 최고의 성능을 낼 수 있는 가능한 모든 방법을 총동원
     
@@ -110,37 +58,12 @@
     
 3. 프로젝트의 진행과 생각의 흐름을 정리하여 재사용성 높은 지식 체계의 구축
 ```
-
-<<<<<<< HEAD
-이 글을 보고 혹시 함께 하고 싶은 개발자는 누구나 위의 오픈카톡방 링크를 통해 함께하길 바란다.(걱정 마라. 익명이다.)<br>
-=======
 이 글을 보고 혹시 함께 하고 싶은 개발자는 누구나  [오픈카톡방](https://open.kakao.com/o/go6Idb4)을 통해 함께하길 바란다.(걱정 마라. 익명이다.)<br>
->>>>>>> daf0f001
-
 해당 github과 오픈톡방을 중심으로 소통하고, A2V 프로젝트를 계속 이어나가 하나의 지성집단을 만들고자 한다.<br>
 
 __우리는 이 지성집단 내에서 세미나와 스터디, 해커톤, 네트워킹 등 다양한 커뮤니티 활동을 진행할 예정이다.__
 
-<<<<<<< HEAD
-종종 연락하고 안부인사 좀 묻고 그런 사이가 좀 되어 보자. <br>
-
-__(아직 프로젝트가 홍보단계에 진입하지 않아, 오픈카톡방에 비밀번호를 걸었습니다. __<br>
-
-__곧 이 코드베이스가 안정되는 순간, 오픈카톡방도 해동할 예정입니다.)__
-
-<br>
-
-### *NOTE
-
-1.  [pep 8style](https://www.python.org/dev/peps/pep-0008/) : 우리의 코드는 기본적으로 pep8 style을 지향한다.<br>
-2. 코드 골격을 잡아나가고 있는 단계이기 때문에, 이 리파짓토리의 코드들은 계속 바뀌어 나갈 것이다.<br>
-3. 우리는 대회 참가하는 모두가 쉽게 사용할 수 있는 **Data Pipeline**을 구축하는 것을 목표로 하고 있다.<br>
-4. 조속히 코드 구조를 잡아나가, 모두가 Demiguise의 코드를 들고 달려들 수 있는 **Valhalla**를 구축하겠다.
-
-<br>
-
-### USAGE
-=======
+
 종종 연락하고 안부인사 좀 묻고 그런 사이가 좀 되어 보자. <br>`
 
 <br>
@@ -161,7 +84,6 @@
 <br>
 
 ## USAGE
->>>>>>> daf0f001
 
 ```
 # 1. Install package
@@ -180,20 +102,14 @@
 
 <br>
 
-<<<<<<< HEAD
-### Phase flow
-=======
 ## Phase flow
->>>>>>> daf0f001
 
 누구라도 **Valhalla**에 뛰어들고, 전장터를 이용하기 위한 Flow manual
 
 이 전장 설계의 흐름만 따라온다면 지금 이를 읽고 있는 자네도 **Valhalla**의 전사가 된다.
-<<<<<<< HEAD
-
-
-
-#### 1. 데이터 까보기 
+
+
+### 1. 데이터 까보기 
 
 >  Kakao-arena의 데이터는 hdf5 포멧으로 train, dev, test 데이터셋으로 제공되었다.
 >
@@ -201,9 +117,9 @@
 
 
 
-/ PHASE 1. EXTRACT
-
-#### 2. 데이터 모으기 ( Making textOnly.h5 )
+`/ PHASE 1. EXTRACT`
+
+### 2. 데이터 모으기 ( Making textOnly.h5 )
 
 Input : 9개로 나누어진 대빵 큰 raw data => output : 12기가짜리 통합 data
 
@@ -213,96 +129,7 @@
 
 
 
-#### 3.  데이터 로더 만들기 ( DataExtractor )
-
-Input : 제약이 많은 h5 변수
-
-> pandas, numpy는 알아도 h5는 처음보는 모든 이들을 위해.
->
-> DataExtractor -> h5를 Extract하긴 하는데, 마치 pandas처럼 쓸 수 있게 해준다.
-
-
-
-#### 4. 데이터를 간단히 탐색해보기 ( EDA )
-
-> EDA (Exploratory data analysis)
->
-> 이제 데이터를 pandas처럼 편하게 까볼 수 있게 됐다. 한번 보자?
->
-> *대회 시작 전, 데이터 내부가 궁금하다면 누구라도 와서 이 script를 먼저 보라.
-
-
-
-#### 5. 간단한 데이터 전처리 하기 (1) product & Model (TODO)
-
->  1. Product column
->  2. Model column
->
->  찐득한 비정형데이터. 이를 어떻게 우리가 써먹을 수 있도록 바꿔볼 수 있을까?
-
-
-
-#### 6. 간단한 데이터 전처리 하기 (2) brand & Maker (TODO)
->  1. Brand
->  2. Maker
->
->  여기도 찐득한 비정형데이터다. 더 본격적인 데이터 EDA를 위해 간단히 전처리 해보자
-
-
-
-/ PHASE 2. TRANSFORM
-
-#### 7. 본격적인 데이터 EDA 하기 (TODO)
-
-> EDA는 소중하다. 가장 꼼꼼해지는 순간.
-
-/ PHASE 3. LOADER
-
-
-
-/ PHASE 4. MODEL
-
-#### 8. 가장 간단한 모델로 돌려보기 (TODO)
-
-> 우리만의 BaseLine 모델을 만들어 보자. 
->
-> 첫번째 모델을 구축하기 전까지, 카카오의 Basecode는 읽지 않기로 했다. 생각의 자유를 최대로 존중하기 위해.
-
-<br>
-
-/ PHASE 5. EVALUATE
-
-
-
-### REFERENCES
-
-1. pep8 : 
-=======
-
-
-
-### 1. 데이터 까보기 
-
->  Kakao-arena의 데이터는 hdf5 포멧으로 train, dev, test 데이터셋으로 제공되었다.
->
->  어떻게 열어 볼까? 대체 어떤 데이터가 주어졌을까? raw data의 확인.
-
-
-
-`/ PHASE 1. EXTRACT`
-
-### 2. 데이터 모으기 ( Making textOnly.h5 )
-
-Input : 9개로 나누어진 대빵 큰 raw data => output : 12기가짜리 통합 data
-
-> 카카오측에서 제공한 데이터의 크기 : 84.98 GB. -> 데이터가 너무 크다. 
->
-> image feature 부분은 제외하고 Local 로 작업 가능하게 줄이고 하나의 파일(textOnly.h5)로 통합해보자.
-
-
-
 ### 3.  데이터 로더 만들기 ( DataExtractor )
->>>>>>> daf0f001
 
 Input : 제약이 많은 h5 변수
 
@@ -366,16 +193,12 @@
 ## REFERENCES
 
 
-
 ## Contributor
 
 1. rocketgrowthsj : rocketgrowthsj@gmail.com
 2. Best10 : best10.csy@gmail.com / +82 10 7242 0548
-<<<<<<< HEAD
-
-=======
 3. ...
->>>>>>> daf0f001
+
 
 
 ## [License](https://github.com/Demiguises/Kakao-Valhalla/blob/master/LICENSE)
